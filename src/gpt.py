--- conflicted
+++ resolved
@@ -135,15 +135,7 @@
 
 class GPTAnswerer:
     def __init__(self, openai_api_key):
-        self.llm_cheap = LoggerChatModel(
-<<<<<<< HEAD
-            ChatOpenAI(
-                model_name="gpt-4o-mini", openai_api_key=openai_api_key, temperature=0.8
-            )
-=======
-            ChatOpenAI(model_name="gpt-4o-mini", openai_api_key=openai_api_key, temperature=0.4)
->>>>>>> 6d72788f
-        )
+        self.llm_cheap = LoggerChatModel(ChatOpenAI(model_name="gpt-4o-mini", openai_api_key=openai_api_key, temperature=0.4)
 
     @property
     def job_description(self):
