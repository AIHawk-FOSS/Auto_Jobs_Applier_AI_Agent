--- conflicted
+++ resolved
@@ -213,10 +213,7 @@
         while True:
             try:
                 logger.debug("Attempting to call the LLM with messages")
-<<<<<<< HEAD
-                # Ensure you're using invoke to call the model
-=======
->>>>>>> cfbd7764
+
                 reply = self.llm.invoke(messages)
                 logger.debug("LLM response received: %s", reply)
 
