--- conflicted
+++ resolved
@@ -6,7 +6,6 @@
 from pathlib import Path
 import traceback
 from turtle import color
-from datetime import datetime
 
 from inputimeout import inputimeout, TimeoutOccurred
 from selenium.common.exceptions import NoSuchElementException
@@ -255,21 +254,14 @@
             pass
 
         try:
-<<<<<<< HEAD
-            # XPath query to find the ul tag with class scaffold-layout__list-container
-            job_results_xpath_query = "//ul[contains(@class, 'scaffold-layout__list-container')]"
-            job_results = self.driver.find_element(By.XPATH, job_results_xpath_query)
+            jobs_container = self.driver.find_element(By.CLASS_NAME, 'scaffold-layout__list-container')
 
             if scroll:
-                job_results_scrolableElament = job_results.find_element(By.XPATH,"..")
-                logger.warning(f'is scrollable: {browser_utils.is_scrollable(job_results_scrolableElament)}')
-
-                browser_utils.scroll_slow(self.driver, job_results_scrolableElament)
-                browser_utils.scroll_slow(self.driver, job_results_scrolableElament, step=300, reverse=True)
-
-            job_list_elements = job_results.find_elements(By.XPATH, ".//li[contains(@class, 'jobs-search-results__list-item') and contains(@class, 'ember-view')]")
-            if not job_list_elements:
-=======
+                jobs_container_scrolableElement = jobs_container.find_element(By.XPATH,"..")
+                logger.warning(f'is scrollable: {browser_utils.is_scrollable(jobs_container_scrolableElement)}')
+
+                browser_utils.scroll_slow(self.driver, jobs_container_scrolableElement)
+                browser_utils.scroll_slow(self.driver, jobs_container_scrolableElement, step=300, reverse=True)
             jobs_container = self.driver.find_element(By.CLASS_NAME, 'scaffold-layout__list-container')
             browser_utils.scroll_slow(self.driver, jobs_container)
             browser_utils.scroll_slow(self.driver, jobs_container, step=300, reverse=True)
@@ -277,7 +269,6 @@
             job_list = self.driver.find_elements(By.CSS_SELECTOR, 'div[data-job-id]')
 
             if not job_list:
->>>>>>> 2dd187a9
                 logger.debug("No job class elements found on page, skipping.")
                 return []
 
@@ -327,12 +318,7 @@
         except NoSuchElementException:
             pass
 
-<<<<<<< HEAD
         job_list_elements = self.get_jobs_from_page()
-=======
-        jobs_container = self.driver.find_element(By.CLASS_NAME, 'scaffold-layout__list-container')
-        job_list = jobs_container.find_elements(By.CSS_SELECTOR, 'div[data-job-id]')
->>>>>>> 2dd187a9
 
         if not job_list:
             logger.debug("No job class elements found on page, skipping")
@@ -424,15 +410,13 @@
         logger.debug(f"Writing job application result to file: {file_name}")
         pdf_path = Path(job.resume_path).resolve()
         pdf_path = pdf_path.as_uri()
-        current_time = datetime.now().strftime("%Y-%m-%d %H:%M:%S")
         data = {
             "company": job.company,
             "job_title": job.title,
             "link": job.link,
             "job_recruiter": job.recruiter_link,
             "job_location": job.location,
-            "pdf_path": pdf_path,
-            "time": current_time
+            "pdf_path": pdf_path
         }
         
         if reason:
@@ -515,11 +499,7 @@
             logger.warning("Job link is missing.")
 
         try:
-<<<<<<< HEAD
-            job.company = job_tile.find_element(By.XPATH, ".//div[contains(@class, 'artdeco-entity-lockup__subtitle')]//span").text
-=======
             job.company = job_tile.find_element(By.XPATH, './/span[contains(normalize-space(), " · ")]').text.split(' · ')[0].strip()
->>>>>>> 2dd187a9
             logger.debug(f"Job company extracted: {job.company}")
         except NoSuchElementException as e:
             logger.warning(f'Job company is missing. {e} {traceback.format_exc()}')
@@ -541,13 +521,8 @@
             logger.warning("Job location is missing.")
         
         try:
-<<<<<<< HEAD
             job.apply_method = job_tile.find_element(By.CLASS_NAME, 'job-card-container__apply-method').text
         except NoSuchElementException as e:
-=======
-            job.apply_method = job_tile.find_element(By.XPATH, ".//div[contains(@class, 'job-card-container__job-insight-text') and normalize-space() = 'Easy Apply']").text
-        except NoSuchElementException:
->>>>>>> 2dd187a9
             job.apply_method = "Applied"
             logger.warning(f'Apply method not found, assuming \'Applied\'. {e} {traceback.format_exc()}')
 
