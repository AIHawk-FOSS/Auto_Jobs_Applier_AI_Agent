import base64
import json
import os
import random
import re
import time
import traceback
from typing import List, Optional, Any, Tuple

from httpx import HTTPStatusError
from reportlab.lib.pagesizes import A4
from reportlab.pdfgen import canvas
from reportlab.pdfbase.pdfmetrics import stringWidth
from selenium.common.exceptions import NoSuchElementException, TimeoutException, JavascriptException
from selenium.webdriver import ActionChains
from selenium.webdriver.common.by import By
from selenium.webdriver.common.keys import Keys
from selenium.webdriver.remote.webelement import WebElement
from selenium.webdriver.support import expected_conditions as EC
from selenium.webdriver.support import ui

from jobContext import JobContext
from job_application import JobApplication
from job_application_saver import ApplicationSaver
import src.utils as utils
from src.log import logger
from src.job import Job
from src.ai_hawk.llm.llm_manager import GPTAnswerer
from utils import browser_utils
import utils.time_utils

# TODO: move this to its own class like QuestionManager or something
def question_already_exists_in_data(question: str, data: List[dict]) -> bool:
    """
    Check if a question already exists in the data list.

    Args:
        question: The question text to search for
        data: List of question dictionaries to search through

    Returns:
        bool: True if question exists, False otherwise
    """
    return any(item['question'] == question for item in data)

# TODO: refactor this class for better separation of concern and improved maintainability (God Class anti-pattern)
# Note: "Easy Applier" is not a single purpose and must be broken down further. For example, this can become a
#   type of form controller. A parent class (FormController) could have all the selenium form controls implemented,
#   while derived classes inherit those methods and implement their own form-specific controls (find_easy_apply_button)
#   Further, you don't need to make everything a class member. If you don't need to initialize it in __init__, it
#   shouldn't be member of the class.
class AIHawkEasyApplier:
    def __init__(self, driver: Any, resume_dir: Optional[str], set_old_answers: List[Tuple[str, str, str]],
                 gpt_answerer: GPTAnswerer, resume_generator_manager):
        logger.debug("Initializing AIHawkEasyApplier")
        self.driver = driver
        self.resume_path = resume_dir
        self.set_old_answers = set_old_answers
        self.gpt_answerer = gpt_answerer
        self.resume_generator_manager = resume_generator_manager
        self.all_data = self._load_questions_from_json()
        self.current_job = None

        if resume_dir is None or not os.path.exists(resume_dir):
            resume_dir = None

        logger.debug("AIHawkEasyApplier initialized successfully")

    # TODO: move this in the same class as question_already_exists_in_data()
    def _load_questions_from_json(self) -> List[dict]:
        """
        Helper function to load questions from a JSON file.
        
        This helper function is called by the constructor, so it should not 
        throw exceptions. Rather, it should handle them gracefully.

        Returns:
            List[dict]: The list of questions loaded from the JSON file or an empty
                list if there are errors.
        """
        output_file = 'answers.json'
        logger.debug(f"Loading questions from JSON file: {output_file}")

        try:
            with open(output_file, "r", encoding="utf-8") as f:
                file_content = f.read()
        except FileNotFoundError:
            logger.error("JSON file not found, returning empty list.")
            return []

        try:
            data = json.loads(file_content)

            if not isinstance(data, list):
                return []

            logger.debug("Questions loaded successfully from JSON")
            return data
        except json.JSONDecodeError as e:
            logger.error(f"JSON decoding failed: {e}")
            return []
        except TypeError as e:
            logger.error(f"Type error while parsing JSON: {e}")
            return []

<<<<<<< HEAD
    # TODO: refactor this to return something meaningful (if anything) instead of throwing an exception
    def check_for_premium_redirect(self, job: Any, max_attempts=3) -> None:
        """
        Attempts to return to job after being redirected to premium page

        Raises:
            Exception (for now)
        """
=======
    def check_for_premium_redirect(self, job_context: JobContext, max_attempts=3):

        job = job_context.job
>>>>>>> be541056
        current_url = self.driver.current_url
        attempts = 0

        while "linkedin.com/premium" in current_url and attempts < max_attempts:
            logger.warning("Redirected to linkedIn Premium page. Attempting to return to job page.")
            attempts += 1
            self.driver.get(job.link)
            time.sleep(2)
            current_url = self.driver.current_url

        if "linkedin.com/premium" in current_url:
            logger.error(f"Failed to return to job page after {max_attempts} attempts. Cannot apply for the job.")
            raise Exception(
                f"Redirected to linkedIn Premium page and failed to return after {max_attempts} attempts. Job application aborted.")
            
    def apply_to_job(self, job: Job) -> None:
        """
        Starts the process of applying to a job.

        Args:
            job: A job object with the job details.

        Returns: None
        """
        logger.debug(f"Applying to job: {job}")

        try:
            self.job_apply(job)
            logger.info(f"Successfully applied to job: {job.title}")
        except Exception:
            logger.exception(f"Failed to apply to job: {job.title}")
            raise

    def _handle_general_exception(self, job: Job) -> None:
        """Helper function for repeated redirect checks"""
        logger.exception(f"Failed to apply to job: {job}")
        logger.debug("Discarding application due to failure")
        self._discard_application()

    def job_apply(self, job: Job):
        logger.debug(f"Starting job application for job: {job}")
<<<<<<< HEAD
        self.job_application = JobApplication(job)

=======
        job_context = JobContext()
        job_context.job = job
        job_context.job_application = JobApplication(job)
>>>>>>> be541056
        try:
            self.driver.get(job.link)
            logger.debug(f"Navigated to job link: {job.link}")
        except Exception as e:
            logger.error(f"Failed to navigate to job link: {job.link}, error: {str(e)}")
            raise

        utils.time_utils.medium_sleep()
        self.check_for_premium_redirect(job_context)

        try:
            self.driver.execute_script("document.activeElement.blur();")
        except JavascriptException:
            logger.exception("Failed to execute blur() script")
            raise

        logger.debug("Focus removed from the active element")

<<<<<<< HEAD
        try:
            self.check_for_premium_redirect(job)
        except Exception:
            self._handle_general_exception(job)
            raise

        try:
            easy_apply_button = self._find_easy_apply_button(job)
        except TimeoutException as exc:
            logger.exception("Couldn't find 'easy apply' button (how many times have you seen this log message?)")
            raise Exception from exc

        try:
            self.check_for_premium_redirect(job)
        except Exception:
            self._handle_general_exception(job)
            raise

        logger.debug("Retrieving job description")
=======
            self.check_for_premium_redirect(job_context)

            easy_apply_button = self._find_easy_apply_button(job_context)

            self.check_for_premium_redirect(job_context)

            logger.debug("Retrieving job description")
            job_description = self._get_job_description()
            job.set_job_description(job_description)
            logger.debug(f"Job description set: {job_description[:100]}")

            logger.debug("Retrieving recruiter link")
            recruiter_link = self._get_job_recruiter()
            job.set_recruiter_link(recruiter_link)
            logger.debug(f"Recruiter link set: {recruiter_link}")


            self.current_job = job

            logger.debug("Passing job information to GPT Answerer")
            self.gpt_answerer.set_job(job)
            
            # Todo: add this job to skip list with it's reason
            if not self.gpt_answerer.is_job_suitable():
                return
>>>>>>> be541056

        try:
            job_description = self._get_job_description()
        except NoSuchElementException as exc:
            logger.exception("No job description")
            raise Exception from exc
        except Exception:
            logger.exception("Caught general exception for some reason")
            raise

<<<<<<< HEAD
        job.set_job_description(job_description)
        logger.debug(f"Job description set: {job_description[:100]}")
        logger.debug("Retrieving recruiter link")
=======
            logger.debug("Filling out application form")
            self._fill_application_form(job_context)
            logger.debug(f"Job application process completed successfully for job: {job}")
>>>>>>> be541056

        try:
            recruiter_link = self._get_job_recruiter()
        except TimeoutException as exc:
            logger.exception("Driver timed out")
            raise Exception from exc
        except Exception:
            logger.exception(f"Failed to apply to job: {job}")
            logger.debug("Discarding application due to failure")
            self._discard_application()
            raise

        job.set_recruiter_link(recruiter_link)
        logger.debug(f"Recruiter link set: {recruiter_link}")
        self.current_job = job
        logger.debug("Passing job information to GPT Answerer")
        self.gpt_answerer.set_job(job)

        if not self.gpt_answerer.is_job_suitable():
            return

        logger.debug("Attempting to click 'Easy Apply' button")
        actions = ActionChains(self.driver)
        actions.move_to_element(easy_apply_button).click().perform()
        logger.debug("'Easy Apply' button clicked successfully")
        logger.debug("Filling out application form")
        self._fill_application_form(job)
        logger.debug(f"Job application process completed successfully for job: {job}")

<<<<<<< HEAD
    # FIXME: implement proper flow control and remove excessive exception raising
    def _find_easy_apply_button(self, job: Any, max_attempts = 2) -> WebElement:
=======
    def _find_easy_apply_button(self, job_context: JobContext) -> WebElement:
>>>>>>> be541056
        logger.debug("Searching for 'Easy Apply' button")
        attempt = 0

        search_methods = [
            {
                'description': "find all 'Easy Apply' buttons using find_elements",
                'find_elements': True,
                'xpath': '//button[contains(@class, "jobs-apply-button") and contains(., "Easy Apply")]'
            },
            {
                'description': "'aria-label' containing 'Easy Apply to'",
                'xpath': '//button[contains(@aria-label, "Easy Apply to")]'
            },
            {
                'description': "button text search",
                'xpath': '//button[contains(text(), "Easy Apply") or contains(text(), "Apply now")]'
            }
        ]

<<<<<<< HEAD
        while attempt < max_attempts:
            try:
                self.check_for_premium_redirect(job)
            except Exception:
                # TODO: refactor to return None or implement logic for what should happen if unable to return from redirect
                logger.exception("Redirected")
                raise

=======
        while attempt < 2:
            self.check_for_premium_redirect(job_context)
>>>>>>> be541056
            self._scroll_page()

            for method in search_methods:
                logger.debug(f"Attempting search using {method['description']}")

                buttons = self.driver.find_elements(By.XPATH, method['xpath'])

                if not buttons:
                    logger.debug(f"No buttons found using {method['description']}")
                    continue

                for index, button in enumerate(buttons):
                    try:
                        ui.WebDriverWait(self.driver, 10).until(EC.visibility_of(button))
                    except TimeoutException:
                        logger.debug(f"'Easy Apply' button {index + 1} not visible")
                        continue

                    logger.debug(f"Found 'Easy Apply' button {index + 1}, attempting to click")

                    try:
                        ui.WebDriverWait(self.driver, 10).until(EC.element_to_be_clickable(button))
                        return button
                    except TimeoutException as e:
                        logger.warning(f"Button {index + 1} found but not clickable: {e}")
                        continue

            self.check_for_premium_redirect(job_context)

            if attempt == 0:
                logger.debug("Refreshing page to retry finding 'Easy Apply' button")
                self.driver.refresh()
                time.sleep(random.randint(3, 5))
            attempt += 1

        page_url = self.driver.current_url
        logger.error(f"No clickable 'Easy Apply' button found after {max_attempts + 1} attempts. page url: {page_url}")
        raise Exception("No clickable 'Easy Apply' button found")

    def _get_job_description(self) -> str:
        logger.debug("Getting job description")

        # TODO: un-nest try-blocks
        try:
            try:
                see_more_button = self.driver.find_element(
                    By.XPATH, '//button[@aria-label="Click to see more description"]')
                actions = ActionChains(self.driver)
                actions.move_to_element(see_more_button).click().perform()
                time.sleep(2)
            except NoSuchElementException:
                logger.debug("See more button not found, skipping")

            try:
                description = self.driver.find_element(
                    By.CLASS_NAME, 'jobs-description-content__text').text
            except NoSuchElementException:
                logger.debug(
                    "First class not found, checking for second class for premium members")
                description = self.driver.find_element(
                    By.CLASS_NAME, 'job-details-about-the-job-module__description').text

            logger.debug("Job description retrieved successfully")
            return description
        except NoSuchElementException:
            logger.exception("Job description not found")
            raise
        except Exception:
            logger.exception(f"Error getting Job description")
            raise

    def _get_job_recruiter(self) -> str:
        """
        Retreive job poster's profile link
        
        Returns:
            str: Recruiter link
        """
        logger.debug("Getting job recruiter information")

        try:
            hiring_team_section = ui.WebDriverWait(self.driver, 10).until(
                EC.presence_of_element_located(
                    (By.XPATH, '//h2[text()="Meet the hiring team"]')
                )
            )
        except TimeoutException:
            logger.exception("Timed out waiting for WebDriver")
            return ""

        logger.debug("Hiring team section found")
        recruiter_elements = hiring_team_section.find_elements(By.XPATH, './/following::a[contains(@href, "linkedin.com/in/")]')

        if recruiter_elements:
            recruiter_element = recruiter_elements[0]
            recruiter_link = recruiter_element.get_attribute('href')
            logger.debug(f"Job recruiter link retrieved successfully: {recruiter_link}")
            return recruiter_link

        logger.debug("No recruiter link found in the hiring team section")
        return ""

    def _scroll_page(self) -> None:
        logger.debug("Scrolling the page")
        scrollable_element = self.driver.find_element(By.TAG_NAME, 'html')
        browser_utils.scroll_slow(self.driver, scrollable_element, step=300, reverse=False)
        browser_utils.scroll_slow(self.driver, scrollable_element, step=300, reverse=True)

    def _fill_application_form(self, job_context : JobContext):
        job = job_context.job
        job_application = job_context.job_application
        logger.debug(f"Filling out application form for job: {job}")

        while True:
<<<<<<< HEAD
            self.fill_up(job)

            if self._next_or_submit():
                ApplicationSaver.save(self.job_application)
                logger.debug("Application form saved")
=======
            self.fill_up(job_context)
            if self._next_or_submit():
                ApplicationSaver.save(job_application)
                logger.debug("Application form submitted")
>>>>>>> be541056
                break

    def _next_or_submit(self):
        logger.debug("Clicking 'Next' or 'Submit' button")
        next_button = self.driver.find_element(By.CLASS_NAME, "artdeco-button--primary")
        button_text = next_button.text.lower()

        if 'submit application' in button_text:
            logger.debug("Submit button found, submitting application")
            self._unfollow_company()
            utils.time_utils.short_sleep()
            next_button.click()
            utils.time_utils.short_sleep()
            return True
        utils.time_utils.short_sleep()
        next_button.click()
        utils.time_utils.medium_sleep()
        self._check_for_errors()

    def _unfollow_company(self) -> None:
        logger.debug("Unfollowing company")

        try:
            follow_checkbox = self.driver.find_element(
                By.XPATH, "//label[contains(.,'to stay up to date with their page.')]")
        except NoSuchElementException as e:
            logger.debug(f"Failed to unfollow company: {e}")

        # TODO: verify checkbox is checked first
        follow_checkbox.click()

    # TODO: refactor this to return something meaningful instead of throwing an exception
    def _check_for_errors(self) -> None:
        logger.debug("Checking for form errors")
        error_elements = self.driver.find_elements(
            By.CLASS_NAME, 'artdeco-inline-feedback--error')

        error_elements = self.driver.find_elements(
            By.CLASS_NAME, 'artdeco-inline-feedback--error')

        if error_elements:
            logger.error(f"Form submission failed with errors: {error_elements}")
            raise Exception(f"Failed answering or file upload. {str([e.text for e in error_elements])}")

    def _discard_application(self) -> None:
        logger.debug("Discarding application")

        try:
            self.driver.find_element(By.CLASS_NAME, 'artdeco-modal__dismiss').click()
        except NoSuchElementException as e:
            logger.warning(f"Failed to discard application: {e}")
<<<<<<< HEAD
            return

        utils.time_utils.medium_sleep()
        confirm_button = self.driver.find_elements(
            By.CLASS_NAME, 'artdeco-modal__confirm-dialog-btn')

        if not confirm_button:
            logger.warning(
                "Attempted to confirm discard. User navigated away.")
            return

        confirm_button[0].click()
        utils.time_utils.medium_sleep()
=======
>>>>>>> be541056

    def _save_job_application_process(self) -> None:
        logger.debug("Application not completed. Saving job to My Jobs, In Progess section")
        
        try:
            self.driver.find_element(By.CLASS_NAME, 'artdeco-modal__dismiss').click()
            utils.time_utils.medium_sleep()
            self.driver.find_elements(By.CLASS_NAME, 'artdeco-modal__confirm-dialog-btn')[1].click()
            utils.time_utils.medium_sleep()
        except Exception as e:
            logger.error(f"Failed to save application process: {e}")

<<<<<<< HEAD
    # TODO: fix lazy exception handling
    def fill_up(self, job) -> None:
=======
    def fill_up(self, job_context : JobContext) -> None:
        job = job_context.job
>>>>>>> be541056
        logger.debug(f"Filling up form sections for job: {job}")

        try:
            easy_apply_content = ui.WebDriverWait(self.driver, 10).until(
                EC.presence_of_element_located(
                    (By.CLASS_NAME, 'jobs-easy-apply-content')
                    )
                )
            easy_apply_content = ui.WebDriverWait(self.driver, 10).until(
                EC.presence_of_element_located(
                    (By.CLASS_NAME, 'jobs-easy-apply-content'))
            )

            pb4_elements = easy_apply_content.find_elements(
                By.CLASS_NAME, 'pb4')
            for element in pb4_elements:
                self._process_form_element(element, job_context)
        except Exception as e:
            logger.error(f"Failed to find form elements: {e}")

    def _process_form_element(self, element: WebElement, job_context : JobContext) -> None:
        logger.debug("Processing form element")

        if self._is_upload_field(element):
            self._handle_upload_fields(element, job_context)
        else:
            self._fill_additional_questions(job_context)

    def _handle_dropdown_fields(self, element: WebElement) -> None:
        logger.debug("Handling dropdown fields")

        dropdown = element.find_element(By.TAG_NAME, 'select')
        select = ui.Select(dropdown)
        dropdown_id = dropdown.get_attribute('id')

        if 'phoneNumber-Country' in dropdown_id:
            country = self.resume_generator_manager.get_resume_country()

            if country:
                try:
                    select.select_by_value(country)
                    logger.debug(f"Selected phone country: {country}")
                    return
                except NoSuchElementException:
                    logger.warning(f"Country {country} not found in dropdown options")

        options = [option.text for option in select.options]
        logger.debug(f"Dropdown options found: {options}")

        parent_element = dropdown.find_element(By.XPATH, '../..')

        label_elements = parent_element.find_elements(By.TAG_NAME, 'label')

        if label_elements:
            question_text = label_elements[0].text.lower()
        else:
            question_text = "unknown"

        logger.debug(f"Detected question text: {question_text}")

        existing_answer = None
        current_question_sanitized = self._sanitize_text(question_text) 

        for item in self.all_data:
            if current_question_sanitized in item['question'] and item['type'] == 'dropdown':
                existing_answer = item['answer']
                break

        if existing_answer:
            logger.debug(f"Found existing answer for question '{question_text}': {existing_answer}")
        else:
            logger.debug(f"No existing answer found, querying model for: {question_text}")
            existing_answer = self.gpt_answerer.answer_question_from_options(question_text, options)
            logger.debug(f"No existing answer found, querying model for: {question_text}")
            existing_answer = self.gpt_answerer.answer_question_from_options(question_text, options)
            logger.debug(f"Model provided answer: {existing_answer}")
            self._save_questions_to_json({'type': 'dropdown', 'question': question_text, 'answer': existing_answer})
            self.all_data = self._load_questions_from_json()

        if existing_answer in options:
            select.select_by_visible_text(existing_answer)
            logger.debug(f"Selected option: {existing_answer}")
            self.job_application.save_application_data({'type': 'dropdown', 'question': question_text, 'answer': existing_answer})
        else:
            logger.error(f"Answer '{existing_answer}' is not a valid option in the dropdown")
            raise Exception(f"Invalid option selected: {existing_answer}")

    def _is_upload_field(self, element: WebElement) -> bool:
        is_upload = bool(element.find_elements(By.XPATH, ".//input[@type='file']"))
        logger.debug(f"Element is upload field: {is_upload}")
        return is_upload

    def _handle_upload_fields(self, element: WebElement, job_context: JobContext) -> None:
        logger.debug("Handling upload fields")

        try:
            show_more_button = self.driver.find_element(By.XPATH,
                                                        "//button[contains(@aria-label, 'Show more resumes')]")
            show_more_button.click()
            logger.debug("Clicked 'Show more resumes' button")
        except NoSuchElementException:
            logger.debug("'Show more resumes' button not found, continuing...")

        file_upload_elements = self.driver.find_elements(By.XPATH, "//input[@type='file']")
        
        for element in file_upload_elements:
            parent = element.find_element(By.XPATH, "..")
            self.driver.execute_script("arguments[0].classList.remove('hidden')", element)

            output = self.gpt_answerer.resume_or_cover(parent.text.lower())

            if 'resume' in output:
                logger.debug("Uploading resume")

                if self.resume_path is not None and self.resume_path.resolve().is_file():
                    element.send_keys(str(self.resume_path.resolve()))
                    job_context.job.resume_path = str(self.resume_path.resolve())
                    job_context.job_application.resume_path = str(self.resume_path.resolve())
                    logger.debug(f"Resume uploaded from path: {self.resume_path.resolve()}")
                else:
                    logger.debug("Resume path not found or invalid, generating new resume")
                    self._create_and_upload_resume(element, job_context)
            elif 'cover' in output:
                logger.debug("Uploading cover letter")
                self._create_and_upload_cover_letter(element, job_context)

        logger.debug("Finished handling upload fields")

<<<<<<< HEAD
    # TODO: before handling HTTPStatusError, create a unit test to verify it gets thrown
    def _create_and_upload_resume(self, element, job : Job):
=======
    def _create_and_upload_resume(self, element, job_context : JobContext):
        job = job_context.job
        job_application = job_context.job_application
>>>>>>> be541056
        logger.debug("Starting the process of creating and uploading resume.")
        folder_path = 'generated_cv'

        if not os.path.exists(folder_path):
            logger.debug(f"Creating directory at path: {folder_path}")

            try:
                os.makedirs(folder_path, exist_ok=True)
            except OSError:
                logger.error(f"Failed to create directory: {folder_path}.")
                raise

        while True:
            timestamp = int(time.time())

            try:
                file_path_pdf = os.path.join(folder_path, f"CV_{timestamp}.pdf")
            except (TypeError, AttributeError, BytesWarning):
                logger.error("Failed to create CV path")

            logger.debug(f"Generated file path for resume: {file_path_pdf}")
            logger.debug(f"Generating resume for job: {job.title} at {job.company}")

            try:
                resume_pdf_base64 = self.resume_generator_manager.pdf_base64(job_description_text=job.description)
            except ValueError:
                logger.error("Failed to generate PDF")
                raise

            logger.debug(f"Generating resume for job: {job.title} at {job.company}")
            
            try:
                with open(file_path_pdf, "xb") as f:
                    f.write(base64.b64decode(resume_pdf_base64))
            except FileNotFoundError:
                logger.error("New CV not found")
                raise

            logger.debug(f"Resume successfully generated and saved to: {file_path_pdf}")

            break

        file_size = os.path.getsize(file_path_pdf)
        max_file_size = 2 * 1024 * 1024  # 2 MB
        logger.debug(f"Resume file size: {file_size} bytes")

        if file_size > max_file_size:
            logger.error(f"Resume file size exceeds 2 MB: {file_size} bytes")
            raise ValueError("Resume file size exceeds the maximum limit of 2 MB.")

        allowed_extensions = {'.pdf', '.doc', '.docx'}
        file_extension = os.path.splitext(file_path_pdf)[1].lower()
        logger.debug(f"Resume file extension: {file_extension}")

        if file_extension not in allowed_extensions:
            logger.error(f"Invalid resume file format: {file_extension}")
            raise ValueError("Resume file format is not allowed. Only PDF, DOC, and DOCX formats are supported.")

        try:
            logger.debug(f"Uploading resume from path: {file_path_pdf}")
            element.send_keys(os.path.abspath(file_path_pdf))
            job.resume_path = os.path.abspath(file_path_pdf)
            job_application.resume_path = os.path.abspath(file_path_pdf)
            time.sleep(2)
            logger.debug(f"Resume created and uploaded successfully: {file_path_pdf}")
        except Exception:
            logger.exception(f"Resume upload failed")
            raise

<<<<<<< HEAD
    # TODO: refactor: this should be broken down further and less specific
    # Examples:
    #   DocumentGenerator.generate_pdf(self, save_path: Path, bot: Answerer, prompt: str)
    #   JobApplicationFormController.upload_pdf(self, path: Path, element: WebElement)
    def _create_and_upload_cover_letter(self, element: WebElement, job : Job) -> None:
=======
    def _create_and_upload_cover_letter(self, element: WebElement, job_context : JobContext) -> None:
        job = job_context.job
>>>>>>> be541056
        logger.debug("Starting the process of creating and uploading cover letter.")
        cover_letter_text = self.gpt_answerer.answer_question_textual_wide_range("Write a cover letter")
        folder_path = "generated_cover_letters"

        try:
            if not os.path.exists(folder_path):
                logger.debug(f"Creating directory at path: {folder_path}")
            os.makedirs(folder_path, exist_ok=True)
        except OSError:
            logger.error(f"Failed to create directory: {folder_path}.")
            raise

        while True:
            try:
                timestamp = int(time.time())
                file_path_pdf = os.path.join(folder_path, f"Cover_Letter_{timestamp}.pdf")
                logger.debug(f"Generated file path for cover letter: {file_path_pdf}")
                file_path_pdf = os.path.join(folder_path, f"Cover_Letter_{timestamp}.pdf")
                logger.debug(f"Generated file path for cover letter: {file_path_pdf}")

                c = canvas.Canvas(file_path_pdf, pagesize=A4)
                page_width, page_height = A4
                text_object = c.beginText(50, page_height - 50)
                text_object.setFont("Helvetica", 12)

                max_width = page_width - 100
                bottom_margin = 50

                def split_text_by_width(text, font, font_size, max_width):
                    wrapped_lines = []

                    for line in text.splitlines():
                        if stringWidth(line, font, font_size) > max_width:
                            words = line.split()
                            new_line = ""

                            for word in words:
                                if stringWidth(new_line + word + " ", font, font_size) <= max_width:
                                    new_line += word + " "
                                else:
                                    wrapped_lines.append(new_line.strip())
                                    new_line = word + " "

                            wrapped_lines.append(new_line.strip())
                        else:
                            wrapped_lines.append(line)
                    return wrapped_lines

                lines = split_text_by_width(cover_letter_text, "Helvetica", 12, max_width)

                for line in lines:
                    text_height = text_object.getY()

                    if text_height > bottom_margin:
                        text_object.textLine(line)
                    else:
                        c.drawText(text_object)
                        c.showPage()
                        text_object = c.beginText(50, page_height - 50)
                        text_object.setFont("Helvetica", 12)
                        text_object.textLine(line)

                c.drawText(text_object)
                c.save()
                logger.debug(f"Cover letter successfully generated and saved to: {file_path_pdf}")

                break
            except Exception as e:
                logger.error(f"Failed to generate cover letter: {e}")
                tb_str = traceback.format_exc()
                logger.error(f"Traceback: {tb_str}")
                raise

        file_size = os.path.getsize(file_path_pdf)
        max_file_size = 2 * 1024 * 1024  # 2 MB
        logger.debug(f"Cover letter file size: {file_size} bytes")

        if file_size > max_file_size:
            logger.error(f"Cover letter file size exceeds 2 MB: {file_size} bytes")
            raise ValueError("Cover letter file size exceeds the maximum limit of 2 MB.")

        allowed_extensions = {'.pdf', '.doc', '.docx'}
        file_extension = os.path.splitext(file_path_pdf)[1].lower()
        logger.debug(f"Cover letter file extension: {file_extension}")

        if file_extension not in allowed_extensions:
            logger.error(f"Invalid cover letter file format: {file_extension}")
            raise ValueError("Cover letter file format is not allowed. Only PDF, DOC, and DOCX formats are supported.")

        try:
            logger.debug(f"Uploading cover letter from path: {file_path_pdf}")
            element.send_keys(os.path.abspath(file_path_pdf))
            job.cover_letter_path = os.path.abspath(file_path_pdf)
            job_context.job_application.cover_letter_path = os.path.abspath(file_path_pdf)
            time.sleep(2)
            logger.debug(f"Cover letter created and uploaded successfully: {file_path_pdf}")
        except Exception:
            logger.exception(f"Cover letter upload failed: {tb_str}")
            raise

    def _fill_additional_questions(self, job_context : JobContext) -> None:
        logger.debug("Filling additional questions")
        form_sections = self.driver.find_elements(By.CLASS_NAME, 'jobs-easy-apply-form-section__grouping')

        for section in form_sections:
            self._process_form_section(job_context,section)

    def _process_form_section(self,job_context : JobContext, section: WebElement) -> None:
        logger.debug("Processing form section")
<<<<<<< HEAD

        if self._handle_terms_of_service(section):
            logger.debug("Handled terms of service")
            return

        if self._find_and_handle_radio_question(section):
            logger.debug("Handled radio question")
            return

        if self._find_and_handle_textbox_question(section):
            logger.debug("Handled textbox question")
            return

        if self._find_and_handle_date_question(section):
=======
        if self._handle_terms_of_service(job_context,section):
            logger.debug("Handled terms of service")
            return
        if self._find_and_handle_radio_question(job_context, section):
            logger.debug("Handled radio question")
            return
        if self._find_and_handle_textbox_question(job_context, section):
            logger.debug("Handled textbox question")
            return
        if self._find_and_handle_date_question(job_context, section):
>>>>>>> be541056
            logger.debug("Handled date question")
            return
        if self._find_and_handle_dropdown_question(job_context, section):
            logger.debug("Handled dropdown question")
            return

    def _handle_terms_of_service(self,job_context: JobContext, element: WebElement) -> bool:
        checkbox = element.find_elements(By.TAG_NAME, 'label')

        if checkbox and any(
                term in checkbox[0].text.lower() for term in ['terms of service', 'privacy policy', 'terms of use']):
            checkbox[0].click()
            logger.debug("Clicked terms of service checkbox")
            return True

        return False

    def _find_and_handle_radio_question(self,job_context : JobContext, section: WebElement) -> bool:
        job_application = job_context.job_application
        question = section.find_element(By.CLASS_NAME, 'jobs-easy-apply-form-element')
        radios = question.find_elements(By.CLASS_NAME, 'fb-text-selectable__option')

        if radios:
            question_text = section.text.lower()
            options = [radio.text.lower() for radio in radios]
            existing_answer = None
            current_question_sanitized = self._sanitize_text(question_text)

            for item in self.all_data:
                if current_question_sanitized in item['question'] and item['type'] == 'radio':
                    existing_answer = item
                    break

            if existing_answer:
                self._select_radio(radios, existing_answer['answer'])
                job_application.save_application_data(existing_answer)
                logger.debug("Selected existing radio answer")
                return True

            answer = self.gpt_answerer.answer_question_from_options(question_text, options)
            self._save_questions_to_json({'type': 'radio', 'question': question_text, 'answer': answer})
            self.all_data = self._load_questions_from_json()
            job_application.save_application_data({'type': 'radio', 'question': question_text, 'answer': answer})
            self._select_radio(radios, answer)
            logger.debug("Selected new radio answer")
            return True

        return False

    def _find_and_handle_textbox_question(self,job_context : JobContext, section: WebElement) -> bool:
        logger.debug("Searching for text fields in the section.")
        text_fields = section.find_elements(By.TAG_NAME, 'input') + section.find_elements(By.TAG_NAME, 'textarea')

        if text_fields:
            text_field = text_fields[0]
            question_text = section.find_element(By.TAG_NAME, 'label').text.lower().strip()
            logger.debug(f"Found text field with label: {question_text}")

            is_numeric = self._is_numeric_field(text_field)
            logger.debug(f"Is the field numeric? {'Yes' if is_numeric else 'No'}")

            question_type = 'numeric' if is_numeric else 'textbox'

            # Check if it's a cover letter field (case-insensitive)
            is_cover_letter = 'cover letter' in question_text.lower()
            logger.debug(f"question: {question_text}")
            # Look for existing answer if it's not a cover letter field
            existing_answer = None

            if not is_cover_letter:
                current_question_sanitized = self._sanitize_text(question_text)

                for item in self.all_data:
                    if item['question'] == current_question_sanitized and item.get('type') == question_type:
                        existing_answer = item['answer']
                        logger.debug(f"Found existing answer: {existing_answer}")
                        break

            if existing_answer and not is_cover_letter:
                answer = existing_answer
                logger.debug(f"Using existing answer: {answer}")
            else:
                if is_numeric:
                    answer = self.gpt_answerer.answer_question_numeric(question_text)
                    logger.debug(f"Generated numeric answer: {answer}")
                else:
                    answer = self.gpt_answerer.answer_question_textual_wide_range(question_text)
                    logger.debug(f"Generated textual answer: {answer}")

            self._enter_text(text_field, answer)
            logger.debug("Entered answer into the textbox.")
<<<<<<< HEAD
            self.job_application.save_application_data({'type': question_type, 'question': question_text, 'answer': answer})
=======

            job_context.job_application.save_application_data({'type': question_type, 'question': question_text, 'answer': answer})
>>>>>>> be541056

            # Save non-cover letter answers
            if not is_cover_letter and not existing_answer:
                self._save_questions_to_json({'type': question_type, 'question': question_text, 'answer': answer})
                self.all_data = self._load_questions_from_json()
                logger.debug("Saved non-cover letter answer to JSON.")

            time.sleep(1)
            text_field.send_keys(Keys.ARROW_DOWN)
            text_field.send_keys(Keys.ENTER)
            logger.debug("Selected first option from the dropdown.")
            return True

        logger.debug("No text fields found in the section.")
        return False

    def _find_and_handle_date_question(self, job_context : JobContext, section: WebElement) -> bool:
        job_application = job_context.job_application
        date_fields = section.find_elements(By.CLASS_NAME, 'artdeco-datepicker__input ')

        if date_fields:
            date_field = date_fields[0]
            question_text = section.text.lower()
            answer_date = self.gpt_answerer.answer_question_date()
            answer_text = answer_date.strftime("%Y-%m-%d")
            existing_answer = None
            current_question_sanitized = self._sanitize_text(question_text)

            for item in self.all_data:
                if current_question_sanitized in item['question'] and item['type'] == 'date':
                    existing_answer = item
                    break

            if existing_answer:
                self._enter_text(date_field, existing_answer['answer'])
                logger.debug("Entered existing date answer")
                job_application.save_application_data(existing_answer)
                return True

            self._save_questions_to_json({'type': 'date', 'question': question_text, 'answer': answer_text})
            self.all_data = self._load_questions_from_json()
            job_application.save_application_data({'type': 'date', 'question': question_text, 'answer': answer_text})
            self._enter_text(date_field, answer_text)
            logger.debug("Entered new date answer")
            return True
        return False

    def _find_and_handle_dropdown_question(self,job_context : JobContext, section: WebElement) -> bool:
        job_application = job_context.job_application
        try:
            question = section.find_element(By.CLASS_NAME, 'jobs-easy-apply-form-element')

            dropdowns = question.find_elements(By.TAG_NAME, 'select')

            if not dropdowns:
                dropdowns = section.find_elements(By.CSS_SELECTOR, '[data-test-text-entity-list-form-select]')

            if dropdowns:
                dropdown = dropdowns[0]
                select = ui.Select(dropdown)
                select = ui.Select(dropdown)
                options = [option.text for option in select.options]

                logger.debug(f"Dropdown options found: {options}")

                question_text = question.find_element(
                    By.TAG_NAME, 'label').text.lower()
                logger.debug(f"Processing dropdown or combobox question: {
                             question_text}")
                question_text = question.find_element(
                    By.TAG_NAME, 'label').text.lower()
                logger.debug(f"Processing dropdown or combobox question: {
                             question_text}")

                current_selection = select.first_selected_option.text
                logger.debug(f"Current selection: {current_selection}")

                existing_answer = None
                current_question_sanitized = self._sanitize_text(question_text)

                for item in self.all_data:
                    if current_question_sanitized in item['question'] and item['type'] == 'dropdown':
                        existing_answer = item['answer']
                        break

                if existing_answer:
                    logger.debug(f"Found existing answer for question '{question_text}': {existing_answer}")
<<<<<<< HEAD
                    self.job_application.save_application_data({'type': 'dropdown', 'question': question_text, 'answer': existing_answer})

=======
                    job_application.save_application_data({'type': 'dropdown', 'question': question_text, 'answer': existing_answer})
>>>>>>> be541056
                    if current_selection != existing_answer:
                        logger.debug(f"Updating selection to: {existing_answer}")
                        self._select_dropdown_option(dropdown, existing_answer)
                else:
                    logger.debug(f"No existing answer found, querying model for: {question_text}")
                    answer = self.gpt_answerer.answer_question_from_options(question_text, options)
                    self._save_questions_to_json({'type': 'dropdown', 'question': question_text, 'answer': answer})
                    self.all_data = self._load_questions_from_json()
                    job_application.save_application_data({'type': 'dropdown', 'question': question_text, 'answer': answer})
                    self._select_dropdown_option(dropdown, answer)
                    logger.debug(f"Selected new dropdown answer: {answer}")

                return True
            else:
                logger.debug(f"No dropdown found. Logging elements for debugging.")
                elements = section.find_elements(By.XPATH, ".//*")
                logger.debug(f"Elements found: {[element.tag_name for element in elements]}")
                return False
        except Exception as e:
            logger.warning(f"Failed to handle dropdown or combobox question: {e}", exc_info=True)
            return False

    def _is_numeric_field(self, field: WebElement) -> bool:
        field_type = field.get_attribute('type').lower()
        field_id = field.get_attribute("id").lower()
        is_numeric = 'numeric' in field_id or field_type == 'number' or ('text' == field_type and 'numeric' in field_id)
        logger.debug(f"Field type: {field_type}, Field ID: {field_id}, Is numeric: {is_numeric}")
        return is_numeric

    def _enter_text(self, element: WebElement, text: str) -> None:
        logger.debug(f"Entering text: {text}")
        element.clear()
        element.send_keys(text)

    def _select_radio(self, radios: List[WebElement], answer: str) -> None:
        logger.debug(f"Selecting radio option: {answer}")

        for radio in radios:
            if answer in radio.text.lower():
                radio.find_element(By.TAG_NAME, 'label').click()
                return

        radios[-1].find_element(By.TAG_NAME, 'label').click()

    def _select_dropdown_option(self, element: WebElement, text: str) -> None:
        logger.debug(f"Selecting dropdown option: {text}")
        select = ui.Select(element)
        select = ui.Select(element)
        select.select_by_visible_text(text)

    # TODO: un-nest the try-blocks and stop throwing general exceptions
    def _save_questions_to_json(self, question_data: dict) -> None:
        output_file = 'answers.json'
        question_data['question'] = self._sanitize_text(question_data['question'])

        logger.debug(f"Checking if question data already exists: {question_data}")

        try:
            with open(output_file, 'r+') as f:
                try:
                    data = json.load(f)

                    if not isinstance(data, list):
                        raise ValueError("JSON file format is incorrect. Expected a list of questions.")
                except json.JSONDecodeError:
                    logger.error("JSON decoding failed")
                    data = []

                should_be_saved: bool = not question_already_exists_in_data(question_data['question'], data) and not self.answer_contians_company_name(question_data['answer'])

                if should_be_saved:
                    logger.debug("New question found, appending to JSON")
                    data.append(question_data)
                    f.seek(0)
                    json.dump(data, f, indent=4)
                    f.truncate()
                    logger.debug("Question data saved successfully to JSON")
                else:
                    logger.debug("Question already exists, skipping save")
        except FileNotFoundError:
            logger.warning("JSON file not found, creating new file")
            with open(output_file, 'w') as f:
                json.dump([question_data], f, indent=4)
            logger.debug("Question data saved successfully to new JSON file")
        except Exception:
            tb_str = traceback.format_exc()
            logger.error(f"Error saving questions data to JSON file: {tb_str}")
            raise Exception(f"Error saving questions data to JSON file: \nTraceback:\n{tb_str}")

    def _sanitize_text(self, text: str) -> str:
        sanitized_text = text.lower().strip().replace('"', '').replace('\\', '')
        sanitized_text = re.sub(r'[\x00-\x1F\x7F]', '', sanitized_text).replace('\n', ' ').replace('\r', '').rstrip(',')
        logger.debug(f"Sanitized text: {sanitized_text}")
        return sanitized_text

    def _find_existing_answer(self, question_text):
        for item in self.all_data:
            if self._sanitize_text(item['question']) == self._sanitize_text(question_text):
                return item
        return None

    def answer_contians_company_name(self, answer: Any) -> bool:
        return isinstance(answer, str) and not self.current_job.company is None and self.current_job.company in answer
    def answer_contians_company_name(self, answer: Any) -> bool:
        return isinstance(answer, str) and not self.current_job.company is None and self.current_job.company in answer<|MERGE_RESOLUTION|>--- conflicted
+++ resolved
@@ -29,7 +29,6 @@
 from utils import browser_utils
 import utils.time_utils
 
-# TODO: move this to its own class like QuestionManager or something
 def question_already_exists_in_data(question: str, data: List[dict]) -> bool:
     """
     Check if a question already exists in the data list.
@@ -43,12 +42,6 @@
     """
     return any(item['question'] == question for item in data)
 
-# TODO: refactor this class for better separation of concern and improved maintainability (God Class anti-pattern)
-# Note: "Easy Applier" is not a single purpose and must be broken down further. For example, this can become a
-#   type of form controller. A parent class (FormController) could have all the selenium form controls implemented,
-#   while derived classes inherit those methods and implement their own form-specific controls (find_easy_apply_button)
-#   Further, you don't need to make everything a class member. If you don't need to initialize it in __init__, it
-#   shouldn't be member of the class.
 class AIHawkEasyApplier:
     def __init__(self, driver: Any, resume_dir: Optional[str], set_old_answers: List[Tuple[str, str, str]],
                  gpt_answerer: GPTAnswerer, resume_generator_manager):
@@ -66,7 +59,6 @@
 
         logger.debug("AIHawkEasyApplier initialized successfully")
 
-    # TODO: move this in the same class as question_already_exists_in_data()
     def _load_questions_from_json(self) -> List[dict]:
         """
         Helper function to load questions from a JSON file.
@@ -103,8 +95,6 @@
             logger.error(f"Type error while parsing JSON: {e}")
             return []
 
-<<<<<<< HEAD
-    # TODO: refactor this to return something meaningful (if anything) instead of throwing an exception
     def check_for_premium_redirect(self, job: Any, max_attempts=3) -> None:
         """
         Attempts to return to job after being redirected to premium page
@@ -112,11 +102,6 @@
         Raises:
             Exception (for now)
         """
-=======
-    def check_for_premium_redirect(self, job_context: JobContext, max_attempts=3):
-
-        job = job_context.job
->>>>>>> be541056
         current_url = self.driver.current_url
         attempts = 0
 
@@ -158,14 +143,8 @@
 
     def job_apply(self, job: Job):
         logger.debug(f"Starting job application for job: {job}")
-<<<<<<< HEAD
         self.job_application = JobApplication(job)
 
-=======
-        job_context = JobContext()
-        job_context.job = job
-        job_context.job_application = JobApplication(job)
->>>>>>> be541056
         try:
             self.driver.get(job.link)
             logger.debug(f"Navigated to job link: {job.link}")
@@ -184,7 +163,6 @@
 
         logger.debug("Focus removed from the active element")
 
-<<<<<<< HEAD
         try:
             self.check_for_premium_redirect(job)
         except Exception:
@@ -204,33 +182,6 @@
             raise
 
         logger.debug("Retrieving job description")
-=======
-            self.check_for_premium_redirect(job_context)
-
-            easy_apply_button = self._find_easy_apply_button(job_context)
-
-            self.check_for_premium_redirect(job_context)
-
-            logger.debug("Retrieving job description")
-            job_description = self._get_job_description()
-            job.set_job_description(job_description)
-            logger.debug(f"Job description set: {job_description[:100]}")
-
-            logger.debug("Retrieving recruiter link")
-            recruiter_link = self._get_job_recruiter()
-            job.set_recruiter_link(recruiter_link)
-            logger.debug(f"Recruiter link set: {recruiter_link}")
-
-
-            self.current_job = job
-
-            logger.debug("Passing job information to GPT Answerer")
-            self.gpt_answerer.set_job(job)
-            
-            # Todo: add this job to skip list with it's reason
-            if not self.gpt_answerer.is_job_suitable():
-                return
->>>>>>> be541056
 
         try:
             job_description = self._get_job_description()
@@ -241,15 +192,9 @@
             logger.exception("Caught general exception for some reason")
             raise
 
-<<<<<<< HEAD
         job.set_job_description(job_description)
         logger.debug(f"Job description set: {job_description[:100]}")
         logger.debug("Retrieving recruiter link")
-=======
-            logger.debug("Filling out application form")
-            self._fill_application_form(job_context)
-            logger.debug(f"Job application process completed successfully for job: {job}")
->>>>>>> be541056
 
         try:
             recruiter_link = self._get_job_recruiter()
@@ -279,12 +224,7 @@
         self._fill_application_form(job)
         logger.debug(f"Job application process completed successfully for job: {job}")
 
-<<<<<<< HEAD
-    # FIXME: implement proper flow control and remove excessive exception raising
     def _find_easy_apply_button(self, job: Any, max_attempts = 2) -> WebElement:
-=======
-    def _find_easy_apply_button(self, job_context: JobContext) -> WebElement:
->>>>>>> be541056
         logger.debug("Searching for 'Easy Apply' button")
         attempt = 0
 
@@ -304,19 +244,13 @@
             }
         ]
 
-<<<<<<< HEAD
         while attempt < max_attempts:
             try:
                 self.check_for_premium_redirect(job)
             except Exception:
-                # TODO: refactor to return None or implement logic for what should happen if unable to return from redirect
                 logger.exception("Redirected")
                 raise
 
-=======
-        while attempt < 2:
-            self.check_for_premium_redirect(job_context)
->>>>>>> be541056
             self._scroll_page()
 
             for method in search_methods:
@@ -359,7 +293,6 @@
     def _get_job_description(self) -> str:
         logger.debug("Getting job description")
 
-        # TODO: un-nest try-blocks
         try:
             try:
                 see_more_button = self.driver.find_element(
@@ -431,18 +364,12 @@
         logger.debug(f"Filling out application form for job: {job}")
 
         while True:
-<<<<<<< HEAD
             self.fill_up(job)
 
             if self._next_or_submit():
                 ApplicationSaver.save(self.job_application)
                 logger.debug("Application form saved")
-=======
-            self.fill_up(job_context)
-            if self._next_or_submit():
-                ApplicationSaver.save(job_application)
-                logger.debug("Application form submitted")
->>>>>>> be541056
+
                 break
 
     def _next_or_submit(self):
@@ -471,10 +398,8 @@
         except NoSuchElementException as e:
             logger.debug(f"Failed to unfollow company: {e}")
 
-        # TODO: verify checkbox is checked first
         follow_checkbox.click()
 
-    # TODO: refactor this to return something meaningful instead of throwing an exception
     def _check_for_errors(self) -> None:
         logger.debug("Checking for form errors")
         error_elements = self.driver.find_elements(
@@ -494,7 +419,6 @@
             self.driver.find_element(By.CLASS_NAME, 'artdeco-modal__dismiss').click()
         except NoSuchElementException as e:
             logger.warning(f"Failed to discard application: {e}")
-<<<<<<< HEAD
             return
 
         utils.time_utils.medium_sleep()
@@ -508,8 +432,6 @@
 
         confirm_button[0].click()
         utils.time_utils.medium_sleep()
-=======
->>>>>>> be541056
 
     def _save_job_application_process(self) -> None:
         logger.debug("Application not completed. Saving job to My Jobs, In Progess section")
@@ -522,13 +444,7 @@
         except Exception as e:
             logger.error(f"Failed to save application process: {e}")
 
-<<<<<<< HEAD
-    # TODO: fix lazy exception handling
     def fill_up(self, job) -> None:
-=======
-    def fill_up(self, job_context : JobContext) -> None:
-        job = job_context.job
->>>>>>> be541056
         logger.debug(f"Filling up form sections for job: {job}")
 
         try:
@@ -657,14 +573,7 @@
 
         logger.debug("Finished handling upload fields")
 
-<<<<<<< HEAD
-    # TODO: before handling HTTPStatusError, create a unit test to verify it gets thrown
     def _create_and_upload_resume(self, element, job : Job):
-=======
-    def _create_and_upload_resume(self, element, job_context : JobContext):
-        job = job_context.job
-        job_application = job_context.job_application
->>>>>>> be541056
         logger.debug("Starting the process of creating and uploading resume.")
         folder_path = 'generated_cv'
 
@@ -734,16 +643,7 @@
             logger.exception(f"Resume upload failed")
             raise
 
-<<<<<<< HEAD
-    # TODO: refactor: this should be broken down further and less specific
-    # Examples:
-    #   DocumentGenerator.generate_pdf(self, save_path: Path, bot: Answerer, prompt: str)
-    #   JobApplicationFormController.upload_pdf(self, path: Path, element: WebElement)
     def _create_and_upload_cover_letter(self, element: WebElement, job : Job) -> None:
-=======
-    def _create_and_upload_cover_letter(self, element: WebElement, job_context : JobContext) -> None:
-        job = job_context.job
->>>>>>> be541056
         logger.debug("Starting the process of creating and uploading cover letter.")
         cover_letter_text = self.gpt_answerer.answer_question_textual_wide_range("Write a cover letter")
         folder_path = "generated_cover_letters"
@@ -853,7 +753,6 @@
 
     def _process_form_section(self,job_context : JobContext, section: WebElement) -> None:
         logger.debug("Processing form section")
-<<<<<<< HEAD
 
         if self._handle_terms_of_service(section):
             logger.debug("Handled terms of service")
@@ -868,20 +767,9 @@
             return
 
         if self._find_and_handle_date_question(section):
-=======
-        if self._handle_terms_of_service(job_context,section):
-            logger.debug("Handled terms of service")
-            return
-        if self._find_and_handle_radio_question(job_context, section):
-            logger.debug("Handled radio question")
-            return
-        if self._find_and_handle_textbox_question(job_context, section):
-            logger.debug("Handled textbox question")
-            return
-        if self._find_and_handle_date_question(job_context, section):
->>>>>>> be541056
             logger.debug("Handled date question")
             return
+  
         if self._find_and_handle_dropdown_question(job_context, section):
             logger.debug("Handled dropdown question")
             return
@@ -971,12 +859,7 @@
 
             self._enter_text(text_field, answer)
             logger.debug("Entered answer into the textbox.")
-<<<<<<< HEAD
             self.job_application.save_application_data({'type': question_type, 'question': question_text, 'answer': answer})
-=======
-
-            job_context.job_application.save_application_data({'type': question_type, 'question': question_text, 'answer': answer})
->>>>>>> be541056
 
             # Save non-cover letter answers
             if not is_cover_letter and not existing_answer:
@@ -1064,12 +947,8 @@
 
                 if existing_answer:
                     logger.debug(f"Found existing answer for question '{question_text}': {existing_answer}")
-<<<<<<< HEAD
                     self.job_application.save_application_data({'type': 'dropdown', 'question': question_text, 'answer': existing_answer})
 
-=======
-                    job_application.save_application_data({'type': 'dropdown', 'question': question_text, 'answer': existing_answer})
->>>>>>> be541056
                     if current_selection != existing_answer:
                         logger.debug(f"Updating selection to: {existing_answer}")
                         self._select_dropdown_option(dropdown, existing_answer)
@@ -1120,7 +999,6 @@
         select = ui.Select(element)
         select.select_by_visible_text(text)
 
-    # TODO: un-nest the try-blocks and stop throwing general exceptions
     def _save_questions_to_json(self, question_data: dict) -> None:
         output_file = 'answers.json'
         question_data['question'] = self._sanitize_text(question_data['question'])
