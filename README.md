<a name="top"></a>
<div align="center">
<img src="./assets/AIHawk.png">

<!-- At first glance, the branding and messaging clearly conveys what to expect -->

  <!-- [![Telegram](https://img.shields.io/badge/Telegram-2CA5E0?style=for-the-badge&logo=telegram&logoColor=white)](https://t.me/AIhawkCommunity) -->

# Auto_Jobs_Applier_AIHawk

  ![CI](https://github.com/feder-cr/Auto_Jobs_Applier_AIHawk/actions/workflows/ci.yml/badge.svg)

**🤖🔍 Your AI-powered job search assistant. Automate applications, get personalized recommendations, and land your dream job faster.**

Join our community: [Telegram](https://t.me/AIhawkCommunity) (for Normal user) | [Discord](https://discord.gg/mMZcMTH9K6) (for Open Source contributors)

[![Telegram](https://img.shields.io/badge/Telegram-2CA5E0?style=for-the-badge&logo=telegram&logoColor=white)](https://t.me/AIhawkCommunity)
[![Discord](https://img.shields.io/badge/Discord-7289DA?style=for-the-badge&logo=discord&logoColor=white)](https://discord.gg/mMZcMTH9K6)

</div>

**Creator** [feder-cr](https://github.com/feder-cr), Co-Founder of Ai Hawk </br>
As AI Hawk is focusing on their proprietary product - solving problems in hiring for companies, currently this project is led, managed, and maintained by a group of open-source contributors, with a focus on building tools to help job seekers land the jobs they deserve.

**Project Maintainers / Leads**: [surapuramakhil](https://github.com/surapuramakhil), [sarob](https://github.com/sarob), [cjbbb](https://github.com/cjbbb)

We are looking to expand our FOSS maintainers team! If you are from a non-technical background, you can be part of the project management team, triaging issues, and shaping the project. If you are a technical person, you can join in doing code reviews, participating in releases, and buidling better version of this product.

reach out to [surapuramakhil](https://github.com/surapuramakhil) on [Discord](https://discord.gg/mMZcMTH9K6). [Special thanks](#special-thanks) 

Auto_Jobs_Applier_AIHawk is continuously evolving, and your feedback, suggestions, and contributions are highly valued. Feel free to open issues, suggest enhancements, or submit pull requests to help improve the project. Let's work together to make Auto_Jobs_Applier_AIHawk a powerful tool for job seekers worldwide.

## Table of Contents

1. [Introduction](#introduction)
2. [Features](#features)
3. [Installation](#installation)
4. [Configuration](#configuration)
5. [Usage](#usage)
6. [Documentation](#documentation)
7. [Troubleshooting](#troubleshooting)
8. [Conclusion](#conclusion)
9. [Contributors](#contributors)
10. [License](#license)
11. [Disclaimer](#disclaimer)

## Introduction

Auto_Jobs_Applier_AIHawk is a cutting-edge, automated tool designed to revolutionize the job search and application process. In today's fiercely competitive job market, where opportunities can vanish in the blink of an eye, this program offers job seekers a significant advantage. By leveraging the power of automation and artificial intelligence, Auto_Jobs_Applier_AIHawk enables users to apply to a vast number of relevant positions efficiently and in a personalized manner, maximizing their chances of landing their dream job.

### The Challenge of Modern Job Hunting

In the digital age, the job search landscape has undergone a dramatic transformation. While online platforms have opened up a world of opportunities, they have also intensified competition. Job seekers often find themselves spending countless hours scrolling through listings, tailoring applications, and repetitively filling out forms. This process can be not only time-consuming but also emotionally draining, leading to job search fatigue and missed opportunities.

### Enter Auto_Jobs_Applier_AIHawk: Your Personal Job Search Assistant

Auto_Jobs_Applier_AIHawk steps in as a game-changing solution to these challenges. It's not just a tool; it's your tireless, 24/7 job search partner. By automating the most time-consuming aspects of the job search process, it allows you to focus on what truly matters - preparing for interviews and developing your professional skills.

## Features

1. **Intelligent Job Search Automation**
   - Customizable search criteria
   - Continuous scanning for new openings
   - Smart filtering to exclude irrelevant listings

2. **Rapid and Efficient Application Submission**
   - One-click applications
   - Form auto-fill using your profile information
   - Automatic document attachment (resume, cover letter)

3. **AI-Powered Personalization**
   - Dynamic response generation for employer-specific questions
   - Tone and style matching to fit company culture
   - Keyword optimization for improved application relevance

4. **Volume Management with Quality**
   - Bulk application capability
   - Quality control measures
   - Detailed application tracking

5. **Intelligent Filtering and Blacklisting**
   - Company blacklist to avoid unwanted employers
   - Title filtering to focus on relevant positions

6. **Dynamic Resume Generation**
   - Automatically creates tailored resumes for each application
   - Customizes resume content based on job requirements

7. **Secure Data Handling**
   - Manages sensitive information securely using YAML files

## Installation

**Confirmed successful runs on the following:**

- Operating Systems:
  - Windows 10
  - Ubuntu 22
- Python versions:
  - 3.10
  - 3.11.9(64b)
  - 3.12.5(64b)

### Option 1: Using Python Virtual Environment 

1. **Download and Install Python:**

   Ensure you have the last Python version  installed. If not, download and install it from Python's official website. For detailed instructions, refer to the tutorials:

   - [How to Install Python on Windows](https://www.geeksforgeeks.org/how-to-install-python-on-windows/)
   - [How to Install Python on Linux](https://www.geeksforgeeks.org/how-to-install-python-on-linux/)
   - [How to Download and Install Python on macOS](https://www.geeksforgeeks.org/how-to-download-and-install-python-latest-version-on-macos-mac-os-x/)

2. **Download and Install Google Chrome:**
   - Download and install the latest version of Google Chrome in its default location from the [official website](https://www.google.com/chrome).

3. **Clone the repository:**

   ```bash
   git clone https://github.com/feder-cr/Auto_Jobs_Applier_AIHawk.git
   
   cd Auto_Jobs_Applier_AIHawk
   ```

4. **Activate virtual environment:**

   ```bash
   python3 -m venv virtual
   ```

   ```bash
   source virtual/bin/activate
   ```

   or for Windows-based machines -

   ```bash
   .\virtual\Scripts\activate
   ```

5. **Install the required packages:**

   ```bash
   pip install -r requirements.txt
   ```

### Option 2: Using Conda 

1. **Install Conda:**
   - Download and install Miniconda from the [official website](https://docs.conda.io/en/latest/miniconda.html)
   - Or install Anaconda from the [Anaconda website](https://www.anaconda.com/download)

2. **Create and activate conda environment:**
   ```bash
   # Create new environment
   conda create -n aihawk python=3.11

   # Activate environment
   conda activate aihawk
   ```

3. **Clone the repository:**
   ```bash
   git clone https://github.com/feder-cr/Auto_Jobs_Applier_AIHawk.git
   cd Auto_Jobs_Applier_AIHawk
   ```

4. **Install dependencies:**
   ```bash
   # Install from requirements.txt
   pip install -r requirements.txt
   ```
 

## Configuration

### 1. secrets.yaml

This file contains sensitive information. Never share or commit this file to version control.

- `llm_api_key: [Your OpenAI or Ollama API key or Gemini API key or Groq API key]`
  - Replace with your OpenAI API key for GPT integration
  - To obtain an API key, follow the tutorial at: <https://medium.com/@lorenzozar/how-to-get-your-own-openai-api-key-f4d44e60c327>
  - Note: You need to add credit to your OpenAI account to use the API. You can add credit by visiting the [OpenAI billing dashboard](https://platform.openai.com/account/billing).
  - According to the [OpenAI community](https://community.openai.com/t/usage-tier-free-to-tier-1/919150) and our users' reports, right after setting up the OpenAI account and purchasing the required credits, users still have a `Free` account type. This prevents them from having unlimited access to OpenAI models and allows only 200 requests per day. This might cause runtime errors such as:  
    `Error code: 429 - {'error': {'message': 'You exceeded your current quota, please check your plan and billing details. ...}}`  
    `{'error': {'message': 'Rate limit reached for gpt-4o-mini in organization <org> on requests per day (RPD): Limit 200, Used 200, Requested 1.}}`  
    OpenAI will update your account automatically, but it might take some time, ranging from a couple of hours to a few days.  
    You can find more about your organization limits on the [official page](https://platform.openai.com/settings/organization/limits).
  - For obtaining Gemini API key visit [Google AI for Devs](https://ai.google.dev/gemini-api/docs/api-key)
  - For obtaining Groq API key visit [Groq API](https://api.groq.com/v1)

### 2. work_preferences.yaml

This file defines your job search parameters and bot behavior. Each section contains options that you can customize:

- `remote: [true/false]`

  - Set to `true` to include remote jobs, `false` to exclude them

- `hybrid: [true/false]`

  - Set to `true` to include hybrid jobs, `false` to exclude them

- `onsite: [true/false]`

  - Set to `true` to include onsite jobs, `false` to exclude them

- `experience_level:`

  - Set desired experience levels to `true`, others to `false`

- `job_types:`
  - Set desired job types to `true`, others to `false`

- `date:`
  - Choose one time range for job postings by setting it to `true`, others to `false`

- `positions:`
  - List job titles you're interested in, one per line
  - Example:

    ```yaml
    positions:
      - Software Developer
      - Data Scientist
    ```

- `locations:`
  - List locations you want to search in, one per line
  - Example:

    ```yaml
    locations:
      - Italy
      - London
    ```

- `apply_once_at_company: [True/False]`
  - Set to `True` to apply only once per company, `False` to allow multiple applications per company

- `distance: [number]`
  - Set the radius for your job search in miles
  - Example: `distance: 50`

- `companyBlacklist:`
  - List companies you want to exclude from your search, one per line
  - Example:

    ```yaml
    companyBlacklist:
      - Company X
      - Company Y
    ```

- `titleBlacklist:`
  - List keywords in job titles you want to avoid, one per line
  - Example:

    ```yaml
    titleBlacklist:
      - Sales
      - Marketing
    ```

#### 2.1 config.py - Customize LLM model endpoint

<<<<<<< HEAD
- `llm_model_type`:
  - Choose the model type, supported: openai / ollama / claude / gemini / groq
- `llm_model`:
=======
- `LLM_MODEL_TYPE`:
  - Choose the model type, supported: openai / ollama / claude / gemini
- `LLM_MODEL`:
>>>>>>> be541056
  - Choose the LLM model, currently supported:
    - openai: gpt-4o
    - ollama: llama2, mistral:v0.3
    - claude: any model
    - gemini: any model
<<<<<<< HEAD
    - groq: llama3-groq-70b-8192-tool-use-preview, llama3-groq-8b-8192-tool-use-preview, llama-3.1-70b-versatile, llama-3.1-8b-instant, llama-3.2-3b-preview, llama3-70b-8192, llama3-8b-8192, mixtral-8x7b-32768
=======
    - aiml: any model
      
>>>>>>> be541056
- `llm_api_url`:
  - Link of the API endpoint for the LLM model. (only requried for ollama)
    - ollama: <http://127.0.0.1:11434/>
<<<<<<< HEAD
    - claude: <https://api.anthropic.com/v1>
    - gemini: <https://aistudio.google.com/app/apikey>
    - groq: <https://api.groq.com/v1>
=======
      
>>>>>>> be541056
- Note: To run local Ollama, follow the guidelines here: [Guide to Ollama deployment](https://github.com/ollama/ollama)
  
### 3. plain_text_resume.yaml

This file contains your resume information in a structured format. Fill it out with your personal details, education, work experience, and skills. This information is used to auto-fill application forms and generate customized resumes.

Each section has specific fields to fill out:

- `personal_information:`
  - This section contains basic personal details to identify yourself and provide contact information.
    - **name**: Your first name.
    - **surname**: Your last name or family name.
    - **date_of_birth**: Your birth date in the format DD/MM/YYYY.
    - **country**: The country where you currently reside.
    - **city**: The city where you currently live.
    - **address**: Your full address, including street and number.
    - **zip_code**: Your postal/ZIP code.
    - **phone_prefix**: The international dialing code for your phone number (e.g., +1 for the USA, +44 for the UK).
    - **phone**: Your phone number without the international prefix.
    - **email**: Your primary email address.
    - **github**: URL to your GitHub profile, if applicable.
    - **linkedin**: URL to your LinkedIn profile, if applicable.
  - Example

  ```yaml
  personal_information:
    name: "Jane"
    surname: "Doe"
    date_of_birth: "01/01/1990"
    country: "USA"
    city: "New York"
    address: "123 Main St"
    zip_code: "520123"
    phone_prefix: "+1"
    phone: "5551234567"
    email: "jane.doe@example.com"
    github: "https://github.com/janedoe"
    linkedin: "https://www.linkedin.com/in/janedoe/"
  ```

- `education_details:`
  - This section outlines your academic background, including degrees earned and relevant coursework.
    - **degree**: The type of degree obtained (e.g., Bachelor's Degree, Master's Degree).
    - **university**: The name of the university or institution where you studied.
    - **final_evaluation_grade**: Your Grade Point Average or equivalent measure of academic performance.
    - **start_date**: The start year of your studies.
    - **graduation_year**: The year you graduated.
    - **field_of_study**: The major or focus area of your studies.
    - **exam**: A list of courses or subjects taken along with their respective grades.

  - Example:

  ```yaml
  education_details:
    - education_level: "Bachelor's Degree"
      institution: "University of Example"
      field_of_study: "Software Engineering"
      final_evaluation_grade: "4/4"
      start_date: "2021"
      year_of_completion: "2023"
      exam:
        Algorithms: "A"
        Data Structures: "B+"
        Database Systems: "A"
        Operating Systems: "A-"
        Web Development: "B"
  ```

- `experience_details:`
  - This section details your work experience, including job roles, companies, and key responsibilities.
    - **position**: Your job title or role.
    - **company**: The name of the company or organization where you worked.
    - **employment_period**: The timeframe during which you were employed in the role, using the format MM/YYYY - MM/YYYY.
    - **location**: The city and country where the company is located.
    - **industry**: The industry or field in which the company operates.
    - **key_responsibilities**: A list of major responsibilities or duties you had in the role, e.g. responsibility: "Developed web applications using React and Node.js".
    - **skills_acquired**: Skills or expertise gained through this role, e.g. "React".

  - Example:

  ```yaml
  experience_details:
    - position: "Software Developer"
      company: "Tech Innovations Inc."
      employment_period: "06/2021 - Present"
      location: "San Francisco, CA"
      industry: "Technology"
      key_responsibilities:
        - responsibility: "Developed web applications using React and Node.js"
        - responsibility: "Collaborated with cross-functional teams to design and implement new features"
        - responsibility: "Troubleshot and resolved complex software issues"
      skills_acquired:
        - "React"
        - "Node.js"
        - "Software Troubleshooting"
  ```

- `projects:`
  - Include notable projects you have worked on, including personal or professional projects.
    - **name**: The name or title of the project.
    - **description**: A brief summary of what the project involves or its purpose.
    - **link**: URL to the project, if available (e.g., GitHub repository, website).

  - Example:

    ```yaml
    projects:
      - name: "Weather App"
        description: "A web application that provides real-time weather information using a third-party API."
        link: "https://github.com/janedoe/weather-app"
      - name: "Task Manager"
        description: "A task management tool with features for tracking and prioritizing tasks."
        link: "https://github.com/janedoe/task-manager"
    ```

- `achievements:`
  - Highlight notable accomplishments or awards you have received.
    - **name**: The title or name of the achievement.
    - **description**: A brief explanation of the achievement and its significance.

  - Example:

  ```yaml
  achievements:
    - name: "Employee of the Month"
      description: "Recognized for exceptional performance and contributions to the team."
    - name: "Hackathon Winner"
      description: "Won first place in a national hackathon competition."
  ```

- `certifications:`
  - Include any professional certifications you have earned.
    - name: "PMP"  
      description: "Certification for project management professionals, issued by the Project Management Institute (PMI)"

  - Example:

  ```yaml
  certifications:
    - "Certified Scrum Master"
    - "AWS Certified Solutions Architect"
  ```

- `languages:`
  - Detail the languages you speak and your proficiency level in each.
    - **language**: The name of the language.
    - **proficiency**: Your level of proficiency (e.g., Native, Fluent, Intermediate).

  - Example:

  ```yaml
  languages:
    - language: "English"
      proficiency: "Fluent"
    - language: "Spanish"
      proficiency: "Intermediate"
  ```

- `interests:`

  - Mention your professional or personal interests that may be relevant to your career.
    - **interest**: A list of interests or hobbies.

  - Example:

  ```yaml
  interests:
    - "Machine Learning"
    - "Cybersecurity"
    - "Open Source Projects"
    - "Digital Marketing"
    - "Entrepreneurship"
  ```

- `availability:`
  - State your current availability or notice period.
    - **notice_period**: The amount of time required before you can start a new role (e.g., "2 weeks", "1 month").

  - Example:

  ```yaml
  availability:
    notice_period: "2 weeks"
  ```

- `salary_expectations:`
  - Provide your expected salary range.
    - **salary_range_usd**: The salary range you are expecting, expressed in USD.

  - Example:

  ```yaml
  salary_expectations:
    salary_range_usd: "80000 - 100000"
  ```

- `self_identification:`
  - Provide information related to personal identity, including gender and pronouns.
    - **gender**: Your gender identity.
    - **pronouns**: The pronouns you use (e.g., He/Him, She/Her, They/Them).
    - **veteran**: Your status as a veteran (e.g., Yes, No).
    - **disability**: Whether you have a disability (e.g., Yes, No).
    - **ethnicity**: Your ethnicity.

  - Example:

  ```yaml
  self_identification:
    gender: "Female"
    pronouns: "She/Her"
    veteran: "No"
    disability: "No"
    ethnicity: "Asian"
  ```

- `legal_authorization:`
  - Indicate your legal ability to work in various locations.
    - **eu_work_authorization**: Whether you are authorized to work in the European Union (Yes/No).
    - **us_work_authorization**: Whether you are authorized to work in the United States (Yes/No).
    - **requires_us_visa**: Whether you require a visa to work in the United States (Yes/No).
    - **requires_us_sponsorship**: Whether you require sponsorship to work in the United States (Yes/No).
    - **requires_eu_visa**: Whether you require a visa to work in the European Union (Yes/No).
    - **legally_allowed_to_work_in_eu**: Whether you are legally allowed to work in the European Union (Yes/No).
    - **legally_allowed_to_work_in_us**: Whether you are legally allowed to work in the United States (Yes/No).
    - **requires_eu_sponsorship**: Whether you require sponsorship to work in the European Union (Yes/No).
    - **canada_work_authorization**: Whether you are authorized to work in Canada (Yes/No).
    - **requires_canada_visa**: Whether you require a visa to work in Canada (Yes/No).
    - **legally_allowed_to_work_in_canada**: Whether you are legally allowed to work in Canada (Yes/No).
    - **requires_canada_sponsorship**: Whether you require sponsorship to work in Canada (Yes/No).
    - **uk_work_authorization**: Whether you are authorized to work in the United Kingdom (Yes/No).
    - **requires_uk_visa**: Whether you require a visa to work in the United Kingdom (Yes/No).
    - **legally_allowed_to_work_in_uk**: Whether you are legally allowed to work in the United Kingdom (Yes/No).
    - **requires_uk_sponsorship**: Whether you require sponsorship to work in the United Kingdom (Yes/No).

  - Example:

     ```yaml
    legal_authorization:
    eu_work_authorization: "Yes"
    us_work_authorization: "Yes"
    requires_us_visa: "No"
    requires_us_sponsorship: "Yes"
    requires_eu_visa: "No"
    legally_allowed_to_work_in_eu: "Yes"
    legally_allowed_to_work_in_us: "Yes"
    requires_eu_sponsorship: "No"
    canada_work_authorization: "Yes"
    requires_canada_visa: "No"
    legally_allowed_to_work_in_canada: "Yes"
    requires_canada_sponsorship: "No"
    uk_work_authorization: "Yes"
    requires_uk_visa: "No"
    legally_allowed_to_work_in_uk: "Yes"
    requires_uk_sponsorship: "No"
    ```

- `work_preferences:`
  - Specify your preferences for work arrangements and conditions.
    - **remote_work**: Whether you are open to remote work (Yes/No).
    - **in_person_work**: Whether you are open to in-person work (Yes/No).
    - **open_to_relocation**: Whether you are willing to relocate for a job (Yes/No).
    - **willing_to_complete_assessments**: Whether you are willing to complete job assessments (Yes/No).
    - **willing_to_undergo_drug_tests**: Whether you are willing to undergo drug testing (Yes/No).
    - **willing_to_undergo_background_checks**: Whether you are willing to undergo background checks (Yes/No).

  - Example:

  ```yaml
  work_preferences:
    remote_work: "Yes"
    in_person_work: "No"
    open_to_relocation: "Yes"
    willing_to_complete_assessments: "Yes"
    willing_to_undergo_drug_tests: "No"
    willing_to_undergo_background_checks: "Yes"
  ```

### PLUS. data_folder_example

The `data_folder_example` folder contains a working example of how the files necessary for the bot's operation should be structured and filled out. This folder serves as a practical reference to help you correctly set up your work environment for the job search bot.

#### Contents

Inside this folder, you'll find example versions of the key files:

- `secrets.yaml`
- `config.yaml`
- `plain_text_resume.yaml`

These files are already populated with fictitious but realistic data. They show you the correct format and type of information to enter in each file.

#### Using the data_folder_example

Using this folder as a guide can be particularly helpful for:

1. Understanding the correct structure of each configuration file
2. Seeing examples of valid data for each field
3. Having a reference point while filling out your personal files

## Usage

0. **Account language**
   To ensure the bot works, your account language must be set to English.

1. **Data Folder:**
   Ensure that your data_folder contains the following files:
   - `secrets.yaml`
   - `config.yaml`
   - `plain_text_resume.yaml`

2. **Output Folder:**
    Contains the output of the bot.
    - `data.json` results of the --collect mode
    - `failed.json` failed applications
    - `open_ai_calls.json` all the calls made to the LLM model
    - `skipped.json` applications that were skipped
    - `success.json` successful applications

    **Note:** `answers.json` is not part of the output folder and can be found in the root of the project. It is used to store the answers of the questions asked to the user. Can be used to update the bot with corrected answers. Search for `Select an option`, `0`, `Authorized`, and `how many years of` to verify correct answers.

3. **Run the Bot:**

   Auto_Jobs_Applier_AIHawk offers flexibility in how it handles your pdf resume:

- **Dynamic Resume Generation:**
  If you don't use the `--resume` option, the bot will automatically generate a unique resume for each application. This feature uses the information from your `plain_text_resume.yaml` file and tailors it to each specific job application, potentially increasing your chances of success by customizing your resume for each position.

   ```bash
   python main.py
   ```

- **Using a Specific Resume:**
  If you want to use a specific PDF resume for all applications, place your resume PDF in the `data_folder` directory and run the bot with the `--resume` option:

  ```bash
  python main.py --resume /path/to/your/resume.pdf
  ```

- **Using the colled mode:**
  If you want to collect job data only to perform any type of data analytics you can use the bot with the `--collect` option. This will store in output/data.json file all data found from linkedin jobs offers.

  ```bash
  python main.py --collect
  ```

### Troubleshooting

#### 1. OpenAI API Rate Limit Errors

**Error Message:**

openai.RateLimitError: Error code: 429 - {'error': {'message': 'You exceeded your current quota, please check your plan and billing details. For more information on this error, read the docs: <https://platform.openai.com/docs/guides/error-codes/api-errors>.', 'type': 'insufficient_quota', 'param': None, 'code': 'insufficient_quota'}}

**Solution:**

- Check your OpenAI API billing settings at <https://platform.openai.com/account/billing>
- Ensure you have added a valid payment method to your OpenAI account
- Note that ChatGPT Plus subscription is different from API access
- If you've recently added funds or upgraded, wait 12-24 hours for changes to take effect
- Free tier has a 3 RPM limit; spend at least $5 on API usage to increase

#### 2. Easy Apply Button Not Found

**Error Message:**

Exception: No clickable 'Easy Apply' button found

**Solution:**

- Ensure that you're logged properly
- Check if the job listings you're targeting actually have the "Easy Apply" option
- Verify that your search parameters in the `config.yaml` file are correct and returning jobs with the "Easy Apply" button
- Try increasing the wait time for page loading in the script to ensure all elements are loaded before searching for the button

#### 3. Incorrect Information in Job Applications

**Issue:** Bot provides inaccurate data for experience, CTC, and notice period

**Solution:**

- Update prompts for professional experience specificity
- Add fields in `config.yaml` for current CTC, expected CTC, and notice period
- Modify bot logic to use these new config fields

#### 4. YAML Configuration Errors

**Error Message:**

yaml.scanner.ScannerError: while scanning a simple key

**Solution:**

- Copy example `config.yaml` and modify gradually
- Ensure proper YAML indentation and spacing
- Use a YAML validator tool
- Avoid unnecessary special characters or quotes

#### 5. Bot Logs In But Doesn't Apply to Jobs

**Issue:** Bot searches for jobs but continues scrolling without applying

**Solution:**

- Check for security checks or CAPTCHAs
- Verify `config.yaml` job search parameters
- Ensure your account profile meets job requirements
- Review console output for error messages

### General Troubleshooting Tips

- Use the latest version of the script
- Verify all dependencies are installed and updated
- Check internet connection stability
- Clear browser cache and cookies if issues persist

For further assistance, please create an issue on the [GitHub repository](https://github.com/feder-cr/Auto_Jobs_Applier_AIHawk/issues) with detailed information about your problem, including error messages and your configuration (with sensitive information removed).

## Documentation

### For Users

- Ollama & Gemini Setup
  - To install and configure **Ollama** and **Gemini**, [Download Ollama and Gemini Setup Guide (PDF)](https://github.com/feder-cr/Auto_Jobs_Applier_AIHawk/blob/main/docs/guide_to_setup_ollama_and_gemini.pdf)
  - Follow the instructions in these guides to ensure proper configuration of **AIHawk** with **Ollama** and **Gemini**.
  - Written by Rushi, [Linkedin](https://www.linkedin.com/in/rushichaganti/), support him by following.

- Editing YAML Files
  - For detailed instructions on editing YAML configuration sections for **AIHawk**, refer to this document:
  - [Download YAML Editing Guide (PDF)](https://github.com/feder-cr/Auto_Jobs_Applier_AIHawk/blob/main/docs/guide_yaml_sections.pdf)
  - Written by Rushi, [Linkedin](https://www.linkedin.com/in/rushichaganti/), support him by following.

- Auto-start AIHawk
  - To make **AIHawk** automatically start when your system boots, follow the steps in this guide:
  - [Download Auto-start AIHawk Guide (PDF)](https://github.com/feder-cr/Auto_Jobs_Applier_AIHawk/blob/main/docs/guide_to_autostart_aihawk.pdf)
  - Written by Rushi, [Linkedin](https://www.linkedin.com/in/rushichaganti/), support him by following.

- Video Tutorial
  - [How to set up Auto_Jobs_Applier_AIHawk](https://youtu.be/gdW9wogHEUM)
  - Written by Rushi, [Linkedin](https://www.linkedin.com/in/rushichaganti/), support him by following.

- [OpenAI API Documentation](https://platform.openai.com/docs/)

### For Developers

- [Contribution Guidelines](CONTRIBUTING.md)

- [Lang Chain Developer Documentation](https://python.langchain.com/v0.2/docs/integrations/components/)

- [Workflow diagrams](docs/workflow_diagrams.md)

- If you encounter any issues, you can open an issue on [GitHub](https://github.com/feder-cr/Auto_Jobs_Applier_AIHawk/issues).
  Please add valuable details to the subject and to the description. If you need new feature then please reflect this.  
  I'll be more than happy to assist you!

- Note for Contributors: If you would like to submit a Pull Request (PR), please target the `release` branch instead of `main`. The `release` branch is used for testing new code changes and will be periodically merged into `main` after validation. This approach ensures that only tested features make it into the main branch.

## Conclusion

Auto_Jobs_Applier_AIHawk provides a significant advantage in the modern job market by automating and enhancing the job application process. With features like dynamic resume generation and AI-powered personalization, it offers unparalleled flexibility and efficiency. Whether you're a job seeker aiming to maximize your chances of landing a job, a recruiter looking to streamline application submissions, or a career advisor seeking to offer better services, Auto_Jobs_Applier_AIHawk is an invaluable resource. By leveraging cutting-edge automation and artificial intelligence, this tool not only saves time but also significantly increases the effectiveness and quality of job applications in today's competitive landscape.

## Star History

[![Star History Chart](https://api.star-history.com/svg?repos=feder-cr/Auto_Jobs_Applier_AIHawk&type=Date)](https://star-history.com/#feder-cr/Auto_Jobs_Applier_AIHawk&Date)

If you like the project please star ⭐ the repository!

## Special Thanks
[![Contributors](https://img.shields.io/github/contributors/feder-cr/Auto_Jobs_Applier_AIHawk)](https://github.com/feder-cr/Auto_Jobs_Applier_AIHawk/graphs/contributors)

<a href="https://github.com/AIHawk-co/Auto_Jobs_Applier/graphs/contributors">
  <img src="https://contrib.rocks/image?repo=AIHawk-co/Auto_Jobs_Applier" />
</a>

Made with [contrib.rocks](https://contrib.rocks).

## License

This project is licensed under the  MIT + Commons Clause License - see the [LICENSE](LICENSE) file for details.

## Disclaimer

This tool, Auto_Jobs_Applier_AIHawk, is intended for use at your own risk. The creators / maintainers / contributors assume no responsibility for any consequences arising from its use. Users are advised to comply with the terms of service of relevant platforms and adhere to all applicable laws, regulations, and ethical guidelines. The use of automated tools for job applications may carry risks, including potential impacts on user accounts. Proceed with caution and at your own discretion.

[Back to top 🚀](#top)<|MERGE_RESOLUTION|>--- conflicted
+++ resolved
@@ -265,36 +265,23 @@
 
 #### 2.1 config.py - Customize LLM model endpoint
 
-<<<<<<< HEAD
-- `llm_model_type`:
+- `LLM_MODEL_TYPE`:
   - Choose the model type, supported: openai / ollama / claude / gemini / groq
-- `llm_model`:
-=======
-- `LLM_MODEL_TYPE`:
-  - Choose the model type, supported: openai / ollama / claude / gemini
 - `LLM_MODEL`:
->>>>>>> be541056
   - Choose the LLM model, currently supported:
     - openai: gpt-4o
     - ollama: llama2, mistral:v0.3
     - claude: any model
     - gemini: any model
-<<<<<<< HEAD
     - groq: llama3-groq-70b-8192-tool-use-preview, llama3-groq-8b-8192-tool-use-preview, llama-3.1-70b-versatile, llama-3.1-8b-instant, llama-3.2-3b-preview, llama3-70b-8192, llama3-8b-8192, mixtral-8x7b-32768
-=======
     - aiml: any model
       
->>>>>>> be541056
 - `llm_api_url`:
   - Link of the API endpoint for the LLM model. (only requried for ollama)
     - ollama: <http://127.0.0.1:11434/>
-<<<<<<< HEAD
     - claude: <https://api.anthropic.com/v1>
     - gemini: <https://aistudio.google.com/app/apikey>
     - groq: <https://api.groq.com/v1>
-=======
-      
->>>>>>> be541056
 - Note: To run local Ollama, follow the guidelines here: [Guide to Ollama deployment](https://github.com/ollama/ollama)
   
 ### 3. plain_text_resume.yaml
