--- conflicted
+++ resolved
@@ -11,13 +11,8 @@
 .vscode
 chrome_profile
 answers.json
-<<<<<<< HEAD
-# data
-# virtual env
 auto-jobs
+**/secrets.yaml
 
-**/secrets.yaml
-=======
-data*
-*virtual
->>>>>>> 74d7dd6e
+# data*
+*virtual